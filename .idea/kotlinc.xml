--- conflicted
+++ resolved
@@ -1,10 +1,6 @@
 <?xml version="1.0" encoding="UTF-8"?>
 <project version="4">
   <component name="KotlinJpsPluginSettings">
-<<<<<<< HEAD
-    <option name="version" value="2.0.0" />
-=======
     <option name="version" value="2.0.20" />
->>>>>>> 73e318ab
   </component>
 </project>